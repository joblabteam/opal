# regexp matches
$& = $~ = $` = $' = nil

# requires
$LOADED_FEATURES = $" = `Opal.loaded_features`
$LOAD_PATH       = $: = []

# split lines
$/ = "\n"
$, = nil

ARGV = []
ARGF = Object.new
ENV  = {}

$VERBOSE = false
$DEBUG   = false
$SAFE    = 0

RUBY_PLATFORM       = 'opal'
RUBY_ENGINE         = 'opal'
<<<<<<< HEAD
RUBY_VERSION        = '2.1.1'
RUBY_ENGINE_VERSION = '0.8.0.rc1'
RUBY_RELEASE_DATE   = '2015-02-14'
RUBY_PATCHLEVEL     = 0
RUBY_REVISION       = 0
RUBY_COPYRIGHT      = 'opal - Copyright (C) 2013-2015 Adam Beynon'
RUBY_DESCRIPTION    = "opal #{RUBY_ENGINE_VERSION} (#{RUBY_RELEASE_DATE} revision #{RUBY_REVISION})"
=======
RUBY_VERSION        = '2.1.5'
RUBY_ENGINE_VERSION = '0.8.0.rc2'
RUBY_RELEASE_DATE   = '2015-07-04'
>>>>>>> 843a4d60
<|MERGE_RESOLUTION|>--- conflicted
+++ resolved
@@ -19,16 +19,10 @@
 
 RUBY_PLATFORM       = 'opal'
 RUBY_ENGINE         = 'opal'
-<<<<<<< HEAD
-RUBY_VERSION        = '2.1.1'
-RUBY_ENGINE_VERSION = '0.8.0.rc1'
-RUBY_RELEASE_DATE   = '2015-02-14'
+RUBY_VERSION        = '2.1.5'
+RUBY_ENGINE_VERSION = '0.8.0.rc2'
+RUBY_RELEASE_DATE   = '2015-07-04'
 RUBY_PATCHLEVEL     = 0
 RUBY_REVISION       = 0
 RUBY_COPYRIGHT      = 'opal - Copyright (C) 2013-2015 Adam Beynon'
-RUBY_DESCRIPTION    = "opal #{RUBY_ENGINE_VERSION} (#{RUBY_RELEASE_DATE} revision #{RUBY_REVISION})"
-=======
-RUBY_VERSION        = '2.1.5'
-RUBY_ENGINE_VERSION = '0.8.0.rc2'
-RUBY_RELEASE_DATE   = '2015-07-04'
->>>>>>> 843a4d60
+RUBY_DESCRIPTION    = "opal #{RUBY_ENGINE_VERSION} (#{RUBY_RELEASE_DATE} revision #{RUBY_REVISION})"