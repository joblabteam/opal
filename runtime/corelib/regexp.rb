class Regexp
  def self.escape(string)
    `string.replace(/([.*+?^=!:${}()|[\]\\/\\])/g, '\\$1')`
  end

  def self.new(string, options = undefined)
    `new RegExp(string, options)`
  end

  def ==(other)
    `other.constructor == RegExp && self.toString() === other.toString()`
  end

  def ===(obj)
    `self.test(obj)`
  end

  def =~(string)
    %x{
<<<<<<< HEAD
      var result       = self.exec(string);
      $opal.match_data = result;
=======
      var result        = self.exec(string);

      if (result) {
        var match = new RubyMatch.$allocator();
        match.$data = result;
        #{$~ = `match`};
      }
      else {
        #{$~ = nil};
      }
>>>>>>> 465082e4

      return result ? result.index : nil;
    }
  end

  alias_method :eql?, :==

  def inspect
    `self.toString()`
  end

<<<<<<< HEAD
  def match(string, pos = undefined, &block)
    if self =~ (Opal.undefined?(pos) ? string : string.substr(pos))
      block ? block.call($~) : $~
    end
=======
  def match(pattern)
    %x{
      var result  = self.exec(pattern);

      if (result) {
        var match   = new RubyMatch.$allocator();
        match.$data = result;
        return #{$~ = `match`};
      }
      else {
        return #{$~ = nil};
      }
    }
>>>>>>> 465082e4
  end

  def to_native
    self
  end

  def to_s
    `self.source`
  end
end<|MERGE_RESOLUTION|>--- conflicted
+++ resolved
@@ -17,21 +17,17 @@
 
   def =~(string)
     %x{
-<<<<<<< HEAD
-      var result       = self.exec(string);
-      $opal.match_data = result;
-=======
-      var result        = self.exec(string);
+      var result = self.exec(string);
 
       if (result) {
-        var match = new RubyMatch.$allocator();
-        match.$data = result;
+        var match       = new RubyMatch.$allocator();
+            match.$data = result;
+
         #{$~ = `match`};
       }
       else {
         #{$~ = nil};
       }
->>>>>>> 465082e4
 
       return result ? result.index : nil;
     }
@@ -43,26 +39,20 @@
     `self.toString()`
   end
 
-<<<<<<< HEAD
-  def match(string, pos = undefined, &block)
-    if self =~ (Opal.undefined?(pos) ? string : string.substr(pos))
-      block ? block.call($~) : $~
-    end
-=======
   def match(pattern)
     %x{
-      var result  = self.exec(pattern);
+      var result = self.exec(pattern);
 
       if (result) {
         var match   = new RubyMatch.$allocator();
         match.$data = result;
+
         return #{$~ = `match`};
       }
       else {
         return #{$~ = nil};
       }
     }
->>>>>>> 465082e4
   end
 
   def to_native
