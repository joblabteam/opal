--- conflicted
+++ resolved
@@ -24,39 +24,26 @@
     - rvm: 2.3.1
       env: RUN=mspec_ruby_nodejs TZ="/usr/share/zoneinfo/Pacific/Fiji"
 
-<<<<<<< HEAD
     # - rvm: 2.3.1
     #   env: RUN=mspec_ruby_sprockets_phantomjs
-=======
-    - rvm: 2.3.1
-      env: RUN=mspec_ruby_sprockets_phantomjs
->>>>>>> 3d40916e
 
     - rvm: 2.3.1
       env: RUN=minitest
 
     - rvm: 2.3.1
       env: RUN=rspec RACK_VERSION='~> 2.0.0' CHECK_COVERAGE=true
-<<<<<<< HEAD
 
     - rvm: 2.3.1
       env: RUN=smoke_test
-=======
->>>>>>> 3d40916e
 
     - rvm: ruby-head
       env: RUN=rspec
 
-<<<<<<< HEAD
     - rvm: 2.4.0-preview1
       env: RUN=rspec
 
     - rvm: 2.2.5
-      env: RUN=rspec TILT_VERSION=2.0.1
-=======
-    - rvm: 2.2.4
       env: RUN=rspec TILT_VERSION=2.0.1 SPROCKETS_VERSION='~> 3.7'
->>>>>>> 3d40916e
 
     - rvm: 2.1.10
       env: RUN=rspec RACK_VERSION='< 2.0'
