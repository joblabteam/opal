--- conflicted
+++ resolved
@@ -36,8 +36,6 @@
 
 gem 'mspec', path: 'spec/mspec'
 
-<<<<<<< HEAD
 gem 'selenium-webdriver', '>= 3.0.0.beta3.1'
-=======
-gem 'redcarpet', group: :doc
->>>>>>> be019463
+
+gem 'redcarpet', group: :doc