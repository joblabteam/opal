--- conflicted
+++ resolved
@@ -69,13 +69,10 @@
 - Fixed `File.dirname` to return joined String instead of Array.
 - Fixed multiple assignment for constants, i.e., allowing `A, B = 1, 2`.
 - Fixed `Number#[]` with negative number. Now `(-1)[1]` returns 1.
-<<<<<<< HEAD
 - Fixed parsing of pre-defined `$-?` global variables.
 - Fixed parsing of unicode constants.
 
-=======
 - Fixed parsing of quoted heredoc identifier.
->>>>>>> e5f4175f
 
 
 
